--- conflicted
+++ resolved
@@ -1,42 +1,6 @@
 // Copyright (c) Microsoft Corporation
 // License: MIT OR Apache-2.0
 
-<<<<<<< HEAD
-// Note: DbgPrint can work in <= DIRQL, so there is no reason using alloc
-// crate which may limit the debug printer to work in <= DISPATCH_IRQL.
-use core::fmt;
-
-// We will allocate the format buffer on stack instead of heap
-// so that debug printer won't be subject to DISPATCH_IRQL restriction.
-struct DebugPrintFormatBuffer {
-    // Limit buffer to 512 bytes because DbgPrint can only transport 512 bytes per call.
-    // See: https://learn.microsoft.com/en-us/windows-hardware/drivers/debugger/reading-and-filtering-debugging-messages
-    buffer: [u8; 512],
-    used: usize,
-}
-
-impl DebugPrintFormatBuffer {
-    fn new() -> Self {
-        DebugPrintFormatBuffer {
-            buffer: [0; 512],
-            used: 0,
-        }
-    }
-}
-
-impl fmt::Write for DebugPrintFormatBuffer {
-    fn write_str(&mut self, s: &str) -> fmt::Result {
-        let remainder = &mut self.buffer[self.used..];
-        let current = s.as_bytes();
-        if remainder.len() < current.len() {
-            return Err(fmt::Error);
-        }
-        remainder[..current.len()].copy_from_slice(current);
-        self.used += current.len();
-        return Ok(());
-    }
-}
-=======
 use core::fmt;
 #[cfg(driver_model__driver_type = "UMDF")]
 use std::ffi::CString;
@@ -61,7 +25,6 @@
     driver_model__driver_type = "UMDF",
     doc = r#"
 The output is routed to the debugger via [`wdk_sys::windows::OutputDebugStringA`].
->>>>>>> 7a213a59
 
 If there is no debugger attached to WUDFHost of the driver (i.e., user-mode debugging),
 the output will be routed to the system debugger (i.e., kernel-mode debugging).
@@ -123,28 +86,6 @@
 /// Panics if an internal null byte is passed in
 #[doc(hidden)]
 pub fn _print(args: fmt::Arguments) {
-<<<<<<< HEAD
-    // Use stack-based formatter. Avoid heap allocation.
-    let mut w = DebugPrintFormatBuffer::new();
-    let r = fmt::write(&mut w, args);
-    if let Ok(_) = r {
-        let formatted_string = &w.buffer;
-        let formatted_string_pointer = formatted_string.as_ptr() as *const i8;
-        // No need to append a null-terminator,
-        // in that the formatted string buffer was zero-initialized.
-        unsafe {
-            #[cfg(any(driver_model__driver_type = "WDM", driver_model__driver_type = "KMDF"))]
-            {
-                // Use "%s" to prevent the system from reformatting our message.
-                // It's possible the message can contain keywords like "%s" "%d" etc.
-                wdk_sys::ntddk::DbgPrint("%s\0".as_ptr() as *const i8, formatted_string_pointer);
-            }
-
-            #[cfg(driver_model__driver_type = "UMDF")]
-            {
-                wdk_sys::windows::OutputDebugStringA(formatted_string_pointer);
-            }
-=======
     cfg_if::cfg_if! {
         if #[cfg(any(driver_model__driver_type = "WDM", driver_model__driver_type = "KMDF"))] {
             let mut buffered_writer = dbg_print_buf_writer::DbgPrintBufWriter::new();
@@ -355,7 +296,6 @@
 
             writer.flush();
             assert_eq!(writer.used, 0);
->>>>>>> 7a213a59
         }
     }
 
